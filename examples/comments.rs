extern crate liner;
extern crate regex;
extern crate termion;

use std::env::{args, current_dir};
use std::io;
use std::mem::replace;

<<<<<<< HEAD
use liner::{Context, CursorPosition, Event, EventKind, FilenameCompleter};
=======
use liner::{Completer, Context, CursorPosition, Event, EventKind, FilenameCompleter};
>>>>>>> 184ba814
use regex::Regex;
use termion::color;

// This prints out the text back onto the screen
fn highlight_dodo(s: &str) -> String {
    let reg_exp = Regex::new("(?P<k>dodo)").unwrap();
    let format = format!("{}$k{}", color::Fg(color::Red), color::Fg(color::Reset));
    reg_exp.replace_all(s, format.as_str()).to_string()
}

struct CommentCompleter {
    inner: Option<FilenameCompleter>,
}

impl Completer for CommentCompleter {
    fn completions(&mut self, start: &str) -> Vec<String> {
        if let Some(inner) = &mut self.inner {
            inner.completions(start)
        } else {
            Vec::new()
        }
    }

    fn on_event<W: std::io::Write>(&mut self, event: Event<W>) {
        if let EventKind::BeforeComplete = event.kind {
            let (_, pos) = event.editor.get_words_and_cursor_position();

            // Figure out of we are completing a command (the first word) or a filename.
            let filename = match pos {
                // If we are inside of a word(i is the index inside of the text, and if that
                // position is over zero, we return true
                CursorPosition::InWord(i) => i > 0,
                // If we are in a space like this `cat | cart` or cat |
                // checks if there is a word to our left(indicated by there being Some value)
                CursorPosition::InSpace(Some(_), _) => true,
                // Checks if there is no word to our left(indicated by there being None value)
                CursorPosition::InSpace(None, _) => false,
                // If we are on the left edge of a word, and the position of the cursor is
                // greater than or equal to 1, return true
                CursorPosition::OnWordLeftEdge(i) => i >= 1,
                // If we are on the right edge of the word
                CursorPosition::OnWordRightEdge(i) => i >= 1,
            };

            // If we are not in a word with pos over zero, or in a space with text beforehand,
            // or on the left edge of a word with pos >= to 1, or on the Right edge of a word
            // under the same condition, then
            // This condition is only false under the predicate that we are in a space with no
            // word to the left
            if filename {
                let completer = FilenameCompleter::new(Some(current_dir().unwrap()));
                replace(&mut self.inner, Some(completer));
            } else {
                // Delete the completer
                replace(&mut self.inner, None);
            }
        }
    }
}

fn main() {
    let mut con = Context::new();
    let mut completer = CommentCompleter { inner: None };

    let history_file = match args().nth(1) {
        Some(file_name) => {
            println!("History file: {}", file_name);
            file_name
        }
        None => {
            eprintln!("No history file provided. Ending example early.");
            return;
        }
    };

    con.history
        .set_file_name_and_load_history(history_file)
        .unwrap();

    loop {
        // Reads the line, the first arg is the prompt, the second arg is a function called on every bit of text leaving liner, and the third is called on every key press
        // Basically highlight_dodo(read_line()), where on every keypress, the lambda is called
<<<<<<< HEAD
        let res = con.read_line(
            "[prompt]$ ",
            Some(Box::new(highlight_dodo)),
            &mut |Event { editor, kind }| {
                if let EventKind::BeforeComplete = kind {
                    let (_, pos) = editor.get_words_and_cursor_position();

                    // Figure out of we are completing a command (the first word) or a filename.
                    let filename = match pos {
                        // If we are inside of a word(i is the index inside of the text, and if that
                        // position is over zero, we return true
                        CursorPosition::InWord(i) => i > 0,
                        // If we are in a space like this `cat | cart` or cat |
                        // checks if there is a word to our left(indicated by there being Some value)
                        CursorPosition::InSpace(Some(_), _) => true,
                        // Checks if there is no word to our left(indicated by there being None value)
                        CursorPosition::InSpace(None, _) => false,
                        // If we are on the left edge of a word, and the position of the cursor is
                        // greater than or equal to 1, return true
                        CursorPosition::OnWordLeftEdge(i) => i >= 1,
                        // If we are on the right edge of the word
                        CursorPosition::OnWordRightEdge(i) => i >= 1,
                    };

                    // If we are not in a word with pos over zero, or in a space with text beforehand,
                    // or on the left edge of a word with pos >= to 1, or on the Right edge of a word
                    // under the same condition, then
                    // This condition is only false under the predicate that we are in a space with no
                    // word to the left
                    if filename {
                        let completer = FilenameCompleter::new(Some(current_dir().unwrap()));
                        replace(&mut editor.context().completer, Some(Box::new(completer)));
                    } else {
                        // Delete the completer
                        replace(&mut editor.context().completer, None);
                    }
                }
            },
        );
=======
        let res = con.read_line("[prompt]$ ", Some(Box::new(highlight_dodo)), &mut completer);
>>>>>>> 184ba814

        // We are out of the lambda, and res is the result from read_line which is an Into<String>
        match res {
            Ok(res) => {
                match res.as_str() {
                    "emacs" => {
                        con.key_bindings = liner::KeyBindings::Emacs;
                        println!("emacs mode");
                    }
                    "vi" => {
                        con.key_bindings = liner::KeyBindings::Vi;
                        println!("vi mode");
                    }
                    "exit" | "" => {
                        println!("exiting...");
                        break;
                    }
                    // If all else fails, do nothing
                    _ => {}
                }

                // If we typed nothing, don't continue down to pushing to history
                if res.is_empty() {
                    break;
                }

                con.history.push(res.into()).unwrap();
            }
            // If there was an error, get what type it was(remember, we still are in the match{}
            // from waaay above)
            Err(e) => {
                match e.kind() {
                    // ctrl-c pressed
                    io::ErrorKind::Interrupted => {}
                    // ctrl-d pressed
                    io::ErrorKind::UnexpectedEof => {
                        println!("exiting...");
                        break;
                    }
                    _ => {
                        // Ensure that all writes to the history file
                        // are written before exiting due to error.
                        panic!("error: {:?}", e)
                    }
                }
            }
        }

        // End loop
    }

    // Ensure that all writes to the history file are written before exiting.
    con.history.commit_to_file();
}<|MERGE_RESOLUTION|>--- conflicted
+++ resolved
@@ -6,11 +6,7 @@
 use std::io;
 use std::mem::replace;
 
-<<<<<<< HEAD
-use liner::{Context, CursorPosition, Event, EventKind, FilenameCompleter};
-=======
 use liner::{Completer, Context, CursorPosition, Event, EventKind, FilenameCompleter};
->>>>>>> 184ba814
 use regex::Regex;
 use termion::color;
 
@@ -93,49 +89,7 @@
     loop {
         // Reads the line, the first arg is the prompt, the second arg is a function called on every bit of text leaving liner, and the third is called on every key press
         // Basically highlight_dodo(read_line()), where on every keypress, the lambda is called
-<<<<<<< HEAD
-        let res = con.read_line(
-            "[prompt]$ ",
-            Some(Box::new(highlight_dodo)),
-            &mut |Event { editor, kind }| {
-                if let EventKind::BeforeComplete = kind {
-                    let (_, pos) = editor.get_words_and_cursor_position();
-
-                    // Figure out of we are completing a command (the first word) or a filename.
-                    let filename = match pos {
-                        // If we are inside of a word(i is the index inside of the text, and if that
-                        // position is over zero, we return true
-                        CursorPosition::InWord(i) => i > 0,
-                        // If we are in a space like this `cat | cart` or cat |
-                        // checks if there is a word to our left(indicated by there being Some value)
-                        CursorPosition::InSpace(Some(_), _) => true,
-                        // Checks if there is no word to our left(indicated by there being None value)
-                        CursorPosition::InSpace(None, _) => false,
-                        // If we are on the left edge of a word, and the position of the cursor is
-                        // greater than or equal to 1, return true
-                        CursorPosition::OnWordLeftEdge(i) => i >= 1,
-                        // If we are on the right edge of the word
-                        CursorPosition::OnWordRightEdge(i) => i >= 1,
-                    };
-
-                    // If we are not in a word with pos over zero, or in a space with text beforehand,
-                    // or on the left edge of a word with pos >= to 1, or on the Right edge of a word
-                    // under the same condition, then
-                    // This condition is only false under the predicate that we are in a space with no
-                    // word to the left
-                    if filename {
-                        let completer = FilenameCompleter::new(Some(current_dir().unwrap()));
-                        replace(&mut editor.context().completer, Some(Box::new(completer)));
-                    } else {
-                        // Delete the completer
-                        replace(&mut editor.context().completer, None);
-                    }
-                }
-            },
-        );
-=======
         let res = con.read_line("[prompt]$ ", Some(Box::new(highlight_dodo)), &mut completer);
->>>>>>> 184ba814
 
         // We are out of the lambda, and res is the result from read_line which is an Into<String>
         match res {
