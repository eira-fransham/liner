use std::io::{self, stdin, stdout, Stdout, Write};
use std::borrow::Cow;
use termion::input::TermRead;
use termion::raw::{IntoRawMode, RawTerminal};

use super::*;
use keymap;

/// The default for `Context.word_divider_fn`.
pub fn get_buffer_words(buf: &Buffer) -> Vec<(usize, usize)> {
    let mut res = Vec::new();

    let mut word_start = None;
    let mut just_had_backslash = false;

    for (i, &c) in buf.chars().enumerate() {
        if c == '\\' {
            just_had_backslash = true;
            continue;
        }

        if let Some(start) = word_start {
            if c == ' ' && !just_had_backslash {
                res.push((start, i));
                word_start = None;
            }
        } else {
            if c != ' ' {
                word_start = Some(i);
            }
        }

        just_had_backslash = false;
    }

    if let Some(start) = word_start {
        res.push((start, buf.num_chars()));
    }

    res
}

/// The key bindings to use.
#[derive(Debug, Clone, Copy, PartialEq, Eq)]
pub enum KeyBindings {
    Vi,
    Emacs,
}

pub struct Context {
    pub history: History,
    pub completer: Option<Box<Completer>>,
    pub word_divider_fn: Box<Fn(&Buffer) -> Vec<(usize, usize)>>,
    pub key_bindings: KeyBindings,
}

impl Context {
    pub fn new() -> Self {
        Context {
            history: History::new(),
            completer: None,
            word_divider_fn: Box::new(get_buffer_words),
            key_bindings: KeyBindings::Emacs,
        }
    }

    /// Creates an `Editor` and feeds it keypresses from stdin until the line is entered.
    /// The output is stdout.
    /// The returned line has the newline removed.
    /// Before returning, will revert all changes to the history buffers.
    pub fn read_line<P: Into<String>>(
        &mut self,
        prompt: P,
        f:Box<Fn(&str) -> Cow<str>>,
        mut handler: &mut EventHandler<RawTerminal<Stdout>>,
    ) -> io::Result<String> {
        self.read_line_with_init_buffer(prompt, handler, f, Buffer::new())
    }

    /// Same as `Context.read_line()`, but passes the provided initial buffer to the editor.
    ///
    /// ```no_run
    /// use liner::Context;
    /// let mut context = Context::new();
    /// let line =
    ///     context.read_line_with_init_buffer("[prompt]$ ",
    ///                                        &mut |_| {},
    ///                                        Box::new(|s| s.into()),
    ///                                        "some initial buffer");
    /// ```
    pub fn read_line_with_init_buffer<P: Into<String>, B: Into<Buffer>>(
        &mut self,
        prompt: P,
        mut handler: &mut EventHandler<RawTerminal<Stdout>>,
        f:Box<Fn(&str) -> Cow<str>>,
        buffer: B,
    ) -> io::Result<String> {
        let res = {
<<<<<<< HEAD
            let stdout = stdout().into_raw_mode().unwrap();
            let ed = try!(Editor::new_with_init_buffer(stdout, prompt, f, self, buffer));
=======
            let stdout = stdout().into_raw_mode()?;
            let ed = Editor::new_with_init_buffer(stdout, prompt, self, buffer)?;
>>>>>>> 84501ef9
            match self.key_bindings {
                KeyBindings::Emacs => Self::handle_keys(keymap::Emacs::new(ed), handler),
                KeyBindings::Vi => Self::handle_keys(keymap::Vi::new(ed), handler),
            }
        };

        self.revert_all_history();
        res
    }

    fn handle_keys<'a, T, W: Write, M: KeyMap<'a, W, T>>(
        mut keymap: M,
        mut handler: &mut EventHandler<W>,
    ) -> io::Result<String>
    where
        String: From<M>,
    {
        let stdin = stdin();
        for c in stdin.keys() {
            if try!(keymap.handle_key(c.unwrap(), handler)) {
                break;
            }
        }

        Ok(keymap.into())
    }

    pub fn revert_all_history(&mut self) {
        for buf in &mut self.history.buffers {
            buf.revert();
        }
    }
}<|MERGE_RESOLUTION|>--- conflicted
+++ resolved
@@ -96,13 +96,8 @@
         buffer: B,
     ) -> io::Result<String> {
         let res = {
-<<<<<<< HEAD
-            let stdout = stdout().into_raw_mode().unwrap();
-            let ed = try!(Editor::new_with_init_buffer(stdout, prompt, f, self, buffer));
-=======
             let stdout = stdout().into_raw_mode()?;
-            let ed = Editor::new_with_init_buffer(stdout, prompt, self, buffer)?;
->>>>>>> 84501ef9
+            let ed = Editor::new_with_init_buffer(stdout, prompt, f, self, buffer)?;
             match self.key_bindings {
                 KeyBindings::Emacs => Self::handle_keys(keymap::Emacs::new(ed), handler),
                 KeyBindings::Vi => Self::handle_keys(keymap::Vi::new(ed), handler),
